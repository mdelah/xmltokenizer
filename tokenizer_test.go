package xmltokenizer_test

import (
	"bytes"
	"errors"
	"fmt"
	"io"
	"io/fs"
	"math"
	"os"
	"path/filepath"
	"strings"
	"testing"

	"github.com/google/go-cmp/cmp"
	"github.com/muktihari/xmltokenizer"
	"github.com/muktihari/xmltokenizer/internal/gpx"
	"github.com/muktihari/xmltokenizer/internal/xlsx"
	"github.com/muktihari/xmltokenizer/internal/xlsx/schema"
)

var tokenHeader = xmltokenizer.Token{Data: []byte(`<?xml version="1.0" encoding="UTF-8"?>`), SelfClosing: true}

func TestTokenWithInmemXML(t *testing.T) {
	tt := []struct {
		name      string
		xml       string
		expecteds []xmltokenizer.Token
		err       error
	}{
		{
			name: "dtd without entity",
			xml: `
<?xml version="1.0" encoding="UTF-8"?>
<!DOCTYPE html PUBLIC "-//W3C//DTD XHTML 1.0 Transitional//EN"
	"http://www.w3.org/TR/xhtml1/DTD/xhtml1-transitional.dtd">
<body xmlns:foo="ns1" xmlns="ns2" xmlns:tag="ns3" ` +
				"\r\n\t" + `  >
	<hello lang="en">World &lt;&gt;&apos;&quot; &#x767d;&#40300;翔</hello>
	<query>&何; &is-it;</query>
	<goodbye />
	<outer foo:attr="value" xmlns:tag="ns4">
	<inner/>
	</outer>
	<tag:name>
	<![CDATA[Some text here.]]>
	</tag:name>
</body><!-- missing final newline -->`, // Note: retrieved from stdlib xml test.
			expecteds: []xmltokenizer.Token{
				{
					Data:        []byte(`<?xml version="1.0" encoding="UTF-8"?>`),
					SelfClosing: true,
				},
				{
					Data: []byte("<!DOCTYPE html PUBLIC \"-//W3C//DTD XHTML 1.0 Transitional//EN\"\n" +
						"	\"http://www.w3.org/TR/xhtml1/DTD/xhtml1-transitional.dtd\">"),
					SelfClosing: true,
				},
				{
					Name: xmltokenizer.Name{Local: []byte("body"), Full: []byte("body")},
					Attrs: []xmltokenizer.Attr{
						{Name: xmltokenizer.Name{Prefix: []byte("xmlns"), Local: []byte("foo"), Full: []byte("xmlns:foo")}, Value: []byte("ns1")},
						{Name: xmltokenizer.Name{Local: []byte("xmlns"), Full: []byte("xmlns")}, Value: []byte("ns2")},
						{Name: xmltokenizer.Name{Prefix: []byte("xmlns"), Local: []byte("tag"), Full: []byte("xmlns:tag")}, Value: []byte("ns3")},
					},
				},
				{
					Name: xmltokenizer.Name{Local: []byte("hello"), Full: []byte("hello")},
					Attrs: []xmltokenizer.Attr{
						{Name: xmltokenizer.Name{Local: []byte("lang"), Full: []byte("lang")}, Value: []byte("en")},
					},
					Data: []byte("World &lt;&gt;&apos;&quot; &#x767d;&#40300;翔"),
				},
				{
					Name:         xmltokenizer.Name{Local: []byte("hello"), Full: []byte("hello")},
					IsEndElement: true,
				},
				{
					Name: xmltokenizer.Name{Local: []byte("query"), Full: []byte("query")},
					Data: []byte("&何; &is-it;"),
				},
				{
					Name:         xmltokenizer.Name{Local: []byte("query"), Full: []byte("query")},
					IsEndElement: true,
				},
				{
					Name:        xmltokenizer.Name{Local: []byte("goodbye"), Full: []byte("goodbye")},
					SelfClosing: true,
				},
				{
					Name: xmltokenizer.Name{Local: []byte("outer"), Full: []byte("outer")},
					Attrs: []xmltokenizer.Attr{
						{Name: xmltokenizer.Name{Prefix: []byte("foo"), Local: []byte("attr"), Full: []byte("foo:attr")}, Value: []byte("value")},
						{Name: xmltokenizer.Name{Prefix: []byte("xmlns"), Local: []byte("tag"), Full: []byte("xmlns:tag")}, Value: []byte("ns4")},
					},
				},
				{
					Name:        xmltokenizer.Name{Local: []byte("inner"), Full: []byte("inner")},
					SelfClosing: true,
				},
				{
					Name:         xmltokenizer.Name{Local: []byte("outer"), Full: []byte("outer")},
					IsEndElement: true,
				},
				{
					Name: xmltokenizer.Name{Prefix: []byte("tag"), Local: []byte("name"), Full: []byte("tag:name")},
					Data: []byte("Some text here."),
				},
				{
					Name:         xmltokenizer.Name{Prefix: []byte("tag"), Local: []byte("name"), Full: []byte("tag:name")},
					IsEndElement: true,
				},
				{
					Name:         xmltokenizer.Name{Local: []byte("body"), Full: []byte("body")},
					IsEndElement: true,
				},
				{
					Data:        []byte("<!-- missing final newline -->"),
					SelfClosing: true,
				},
			},
		},
		{
			name: "unexpected EOF truncated XML after `<!`",
			xml:  "<?xml version=\"1.0\" encoding=\"UTF-8\"?><!",
			expecteds: []xmltokenizer.Token{
				{
					Data:        []byte(`<?xml version="1.0" encoding="UTF-8"?>`),
					SelfClosing: true,
				},
			},
			err: io.ErrUnexpectedEOF,
		},
		{
			name: "unexpected quote before attr name",
			xml:  "<?xml version=\"1.0\" encoding=\"UTF-8\"?><a =\"ns2\"></a>",
			expecteds: []xmltokenizer.Token{
				{
					Data:        []byte(`<?xml version="1.0" encoding="UTF-8"?>`),
					SelfClosing: true,
				},
				{Name: xmltokenizer.Name{Local: []byte("a"), Full: []byte("a")}},
				{Name: xmltokenizer.Name{Local: []byte("a"), Full: []byte("a")}, IsEndElement: true},
			},
		},
		{
			name: "unexpected equals in attr name",
			xml:  "<?xml version=\"1.0\" encoding=\"UTF-8\"?><Image URL=\"https://test.com/my-url-ending-in-=\" URL2=\"https://ok.com\"/>",
			expecteds: []xmltokenizer.Token{
				{
					Data:         []byte(`<?xml version="1.0" encoding="UTF-8"?>`),
					SelfClosing:  true,
					IsEndElement: false,
				},
				{Name: xmltokenizer.Name{Local: []byte("Image"), Full: []byte("Image")},
					Attrs: []xmltokenizer.Attr{
						{
							Name:  xmltokenizer.Name{Local: []uint8("URL"), Full: []uint8("URL")},
							Value: []uint8("https://test.com/my-url-ending-in-="),
						},
						{
							Name:  xmltokenizer.Name{Local: []uint8("URL2"), Full: []uint8("URL2")},
							Value: []uint8("https://ok.com"),
						},
					},
					SelfClosing: true,
				},
			},
		},
		{
<<<<<<< HEAD
			name: "slash inside attribute value",
			xml:  `<sample path="foo/bar/baz">`,
			expecteds: []xmltokenizer.Token{
				{
					Name: xmltokenizer.Name{Local: []byte("sample"), Full: []byte("sample")},
					Attrs: []xmltokenizer.Attr{
						{
							Name:  xmltokenizer.Name{Local: []uint8("path"), Full: []uint8("path")},
							Value: []uint8("foo/bar/baz"),
						},
					},
=======
			name: "tab after node name",
			xml:  `<sample	foo="bar"/>`,
			expecteds: []xmltokenizer.Token{
				{
					Name: xmltokenizer.Name{
						Local: []uint8("sample"),
						Full:  []uint8("sample"),
					},
					Attrs: []xmltokenizer.Attr{
						{
							Name: xmltokenizer.Name{
								Local: []uint8("foo"),
								Full:  []uint8("foo")},
							Value: []uint8("bar"),
						},
					},
					SelfClosing: true,
				},
			},
		},
		{
			name: "tab after attribute value",
			xml:  `<sample foo="bar"	/>`,
			expecteds: []xmltokenizer.Token{
				{
					Name: xmltokenizer.Name{
						Local: []uint8("sample"),
						Full:  []uint8("sample"),
					},
					Attrs: []xmltokenizer.Attr{
						{
							Name: xmltokenizer.Name{
								Local: []uint8("foo"),
								Full:  []uint8("foo")},
							Value: []uint8("bar"),
						},
					},
					SelfClosing: true,
				},
			},
		},
		{
			name: "tab between attributes",
			xml:  `<sample foo="bar"	baz="quux"/>`,
			expecteds: []xmltokenizer.Token{
				{
					Name: xmltokenizer.Name{
						Local: []uint8("sample"),
						Full:  []uint8("sample"),
					},
					Attrs: []xmltokenizer.Attr{
						{
							Name: xmltokenizer.Name{
								Local: []uint8("foo"),
								Full:  []uint8("foo")},
							Value: []uint8("bar"),
						},
						{
							Name: xmltokenizer.Name{
								Local: []uint8("baz"),
								Full:  []uint8("baz")},
							Value: []uint8("quux"),
						},
					},
					SelfClosing: true,
>>>>>>> 60bb19c3
				},
			},
		},
	}

	for i, tc := range tt {
		t.Run(fmt.Sprintf("[%d]: %s", i, tc.name), func(t *testing.T) {
			tok := xmltokenizer.New(
				bytes.NewReader([]byte(tc.xml)),
				xmltokenizer.WithReadBufferSize(1), // Read per char so we can cover more code paths
			)

			for i := 0; ; i++ {
				token, err := tok.Token()
				if err == io.EOF {
					if i != len(tc.expecteds) {
						t.Fatalf("expected %d tokens, got %d", len(tc.expecteds), i)
					}
					break
				}
				if err != nil {
					if !errors.Is(err, tc.err) {
						t.Fatalf("expected error: %v, got: %v", tc.err, err)
					}
					return
				}
				if diff := cmp.Diff(token, tc.expecteds[i]); diff != "" {
					t.Fatalf("%d: %s", i, diff)
				}
			}
		})
	}
}

func TestTokenWithSmallXMLFiles(t *testing.T) {
	tt := []struct {
		filename  string
		expecteds []xmltokenizer.Token
		err       error
	}{
		{filename: "cdata.xml", expecteds: []xmltokenizer.Token{
			tokenHeader,
			{Name: xmltokenizer.Name{Local: []byte("content"), Full: []byte("content")}},
			{
				Name: xmltokenizer.Name{Local: []byte("data"), Full: []byte("data")},
				Data: []byte("text"),
			},
			{
				Name:         xmltokenizer.Name{Local: []byte("data"), Full: []byte("data")},
				IsEndElement: true,
			},
			{
				Name: xmltokenizer.Name{Local: []byte("data"), Full: []byte("data")},
				Data: []byte("<element>text</element>"),
			},
			{
				Name:         xmltokenizer.Name{Local: []byte("data"), Full: []byte("data")},
				IsEndElement: true,
			},
			{
				Name: xmltokenizer.Name{Local: []byte("data"), Full: []byte("data")},
				Data: []byte("<element>text</element>"),
			},
			{
				Name:         xmltokenizer.Name{Local: []byte("data"), Full: []byte("data")},
				IsEndElement: true,
			},
			{
				Name:         xmltokenizer.Name{Local: []byte("content"), Full: []byte("content")},
				IsEndElement: true,
			},
		}},
		{filename: "cdata_clrf.xml", expecteds: []xmltokenizer.Token{
			tokenHeader,
			{Name: xmltokenizer.Name{Local: []byte("content"), Full: []byte("content")}},
			{
				Name: xmltokenizer.Name{Local: []byte("data"), Full: []byte("data")},
				Data: []byte("text"),
			},
			{
				Name:         xmltokenizer.Name{Local: []byte("data"), Full: []byte("data")},
				IsEndElement: true,
			},
			{
				Name: xmltokenizer.Name{Local: []byte("data"), Full: []byte("data")},
				Data: []byte("<element>text</element>"),
			},
			{
				Name:         xmltokenizer.Name{Local: []byte("data"), Full: []byte("data")},
				IsEndElement: true,
			},
			{
				Name: xmltokenizer.Name{Local: []byte("data"), Full: []byte("data")},
				Data: []byte("<element>text</element>"),
			},
			{
				Name:         xmltokenizer.Name{Local: []byte("data"), Full: []byte("data")},
				IsEndElement: true,
			},
			{
				Name:         xmltokenizer.Name{Local: []byte("content"), Full: []byte("content")},
				IsEndElement: true,
			},
		}},
		{filename: filepath.Join("corrupted", "cdata_truncated.xml"), expecteds: []xmltokenizer.Token{
			tokenHeader,
			{Name: xmltokenizer.Name{Local: []byte("content"), Full: []byte("content")}},
			{
				Name: xmltokenizer.Name{Local: []byte("data"), Full: []byte("data")},
			},
		},
			err: io.ErrUnexpectedEOF,
		},
		{filename: "self_closing.xml", expecteds: []xmltokenizer.Token{
			tokenHeader,
			{Name: xmltokenizer.Name{Local: []byte("a"), Full: []byte("a")}, SelfClosing: true},
			{Name: xmltokenizer.Name{Local: []byte("b"), Full: []byte("b")}, SelfClosing: true},
		}},
		{filename: "copyright_header.xml", expecteds: []xmltokenizer.Token{
			{Data: []byte("<!--\n  Copyright 2024 Example Licence Authors.\n-->"), SelfClosing: true},
			tokenHeader,
		}},
		{filename: "dtd.xml", expecteds: []xmltokenizer.Token{
			tokenHeader,
			{
				Data: []byte("<!DOCTYPE note [\n" +
					"  <!ENTITY nbsp \"&#xA0;\">\n" +
					"  <!ENTITY writer \"Writer: Donald Duck.\">\n" +
					"  <!ENTITY copyright \"Copyright: W3Schools.\">\n" +
					"]>"),
				SelfClosing: true,
			},
			{Name: xmltokenizer.Name{Local: []byte("note"), Full: []byte("note")}},
			{Name: xmltokenizer.Name{Local: []byte("to"), Full: []byte("to")}, Data: []byte("Tove")},
			{Name: xmltokenizer.Name{Local: []byte("to"), Full: []byte("to")}, IsEndElement: true},
			{Name: xmltokenizer.Name{Local: []byte("from"), Full: []byte("from")}, Data: []byte("Jani")},
			{Name: xmltokenizer.Name{Local: []byte("from"), Full: []byte("from")}, IsEndElement: true},
			{Name: xmltokenizer.Name{Local: []byte("heading"), Full: []byte("heading")}, Data: []byte("Reminder")},
			{Name: xmltokenizer.Name{Local: []byte("heading"), Full: []byte("heading")}, IsEndElement: true},
			{Name: xmltokenizer.Name{Local: []byte("body"), Full: []byte("body")}, Data: []byte("Don't forget me this weekend!")},
			{Name: xmltokenizer.Name{Local: []byte("body"), Full: []byte("body")}, IsEndElement: true},
			{Name: xmltokenizer.Name{Local: []byte("footer"), Full: []byte("footer")}, Data: []byte("&writer;&nbsp;&copyright;")},
			{Name: xmltokenizer.Name{Local: []byte("footer"), Full: []byte("footer")}, IsEndElement: true},
			{Name: xmltokenizer.Name{Local: []byte("note"), Full: []byte("note")}, IsEndElement: true},
		}},
	}

	for i, tc := range tt {
		t.Run(fmt.Sprintf("[%d], %s", i, tc.filename), func(t *testing.T) {
			path := filepath.Join("testdata", tc.filename)
			f, err := os.Open(path)
			if err != nil {
				panic(err)
			}
			defer f.Close()

			tok := xmltokenizer.New(f, xmltokenizer.WithReadBufferSize(1))
			for i := 0; ; i++ {
				token, err := tok.Token()
				if err == io.EOF {
					break
				}
				if err != nil {
					if !errors.Is(err, tc.err) {
						t.Fatalf("expected error: %v, got: %v", tc.err, err)
					}
					return
				}

				if diff := cmp.Diff(token, tc.expecteds[i]); diff != "" {
					t.Fatal(diff)
				}
			}
		})
	}
}

func TestTokenOnGPXFiles(t *testing.T) {
	filepath.Walk("testdata", func(path string, info fs.FileInfo, _ error) error {
		t.Run(path, func(t *testing.T) {
			if info.IsDir() {
				return
			}
			if strings.ToLower(filepath.Ext(path)) != ".gpx" {
				return
			}

			data, err := os.ReadFile(path)
			if err != nil {
				t.Skip(err)
			}

			gpx1, err := gpx.UnmarshalWithXMLTokenizer(bytes.NewReader(data))
			if err != nil {
				t.Fatalf("xmltokenizer: %v", err)
			}

			gpx2, err := gpx.UnmarshalWithStdlibXML(bytes.NewReader(data))
			if err != nil {
				t.Fatalf("xml: %v", err)
			}

			if diff := cmp.Diff(gpx1, gpx2,
				cmp.Transformer("float64", func(x float64) uint64 {
					return math.Float64bits(x)
				}),
			); diff != "" {
				t.Fatal(diff)
			}
		})

		return nil
	})
}

func TestTokenOnXLSXFiles(t *testing.T) {
	path := filepath.Join("testdata", "xlsx_sheet1.xml")

	data, err := os.ReadFile(path)
	if err != nil {
		t.Skip(err)
	}

	sheet1, err := xlsx.UnmarshalWithXMLTokenizer(bytes.NewReader(data))
	if err != nil {
		t.Fatalf("xmltokenizer: %v", err)
	}
	sheet2, err := xlsx.UnmarshalWithStdlibXML(bytes.NewReader(data))
	if err != nil {
		t.Fatalf("xml: %v", err)
	}

	if diff := cmp.Diff(sheet1, sheet2); diff != "" {
		t.Fatal(diff)
	}
}

func TestAutoGrowBufferCorrectness(t *testing.T) {
	path := filepath.Join("testdata", "xlsx_sheet1.xml")
	f, err := os.Open(path)
	if err != nil {
		panic(err)
	}
	defer f.Close()

	tok := xmltokenizer.New(f,
		xmltokenizer.WithReadBufferSize(1),
	)

	var token xmltokenizer.Token
	var sheetData1 schema.SheetData
loop:
	for {
		token, err = tok.Token()
		if err == io.EOF {
			break
		}
		if err != nil {
			t.Fatal(err)
		}

		switch string(token.Name.Local) {
		case "sheetData":
			se := xmltokenizer.GetToken().Copy(token)
			err = sheetData1.UnmarshalToken(tok, se)
			xmltokenizer.PutToken(se)
			if err != nil {
				t.Fatal(err)
			}
			break loop
		}
	}

	f2, err := os.Open(path)
	if err != nil {
		panic(err)
	}
	defer f2.Close()

	sheetData2, err := xlsx.UnmarshalWithStdlibXML(f2)
	if err != nil {
		t.Fatal(err)
	}

	if diff := cmp.Diff(sheetData1, sheetData2); diff != "" {
		t.Fatal(err)
	}
}

func TestRawTokenWithInmemXML(t *testing.T) {
	tt := []struct {
		name      string
		xml       string
		expecteds []string
		err       error
	}{
		{
			name: "simple xml happy flow",
			xml: `<?xml version="1.0" encoding="UTF-8"?>
<!DOCTYPE html PUBLIC "-//W3C//DTD XHTML 1.0 Transitional//EN"
	"http://www.w3.org/TR/xhtml1/DTD/xhtml1-transitional.dtd">
<body xmlns:foo="ns1" xmlns="ns2" xmlns:tag="ns3" ` +
				"\r\n\t" + `  >
	<hello lang="en">World &lt;&gt;&apos;&quot; &#x767d;&#40300;翔</hello>
	<query>&何; &is-it;</query>
	<goodbye />
	<outer foo:attr="value" xmlns:tag="ns4">
	<inner/>
	</outer>
	<tag:name>
	<![CDATA[Some text here.]]>
	</tag:name>
</body><!-- missing final newline -->`, // Note: retrieved from stdlib xml test.
			expecteds: []string{
				"<?xml version=\"1.0\" encoding=\"UTF-8\"?>",
				"<!DOCTYPE html PUBLIC \"-//W3C//DTD XHTML 1.0 Transitional//EN\"\n" +
					"	\"http://www.w3.org/TR/xhtml1/DTD/xhtml1-transitional.dtd\">",
				"<body xmlns:foo=\"ns1\" xmlns=\"ns2\" xmlns:tag=\"ns3\" " +
					"\r\n\t" + "  >",
				"<hello lang=\"en\">World &lt;&gt;&apos;&quot; &#x767d;&#40300;翔",
				"</hello>",
				"<query>&何; &is-it;",
				"</query>",
				"<goodbye />",
				"<outer foo:attr=\"value\" xmlns:tag=\"ns4\">",
				"<inner/>",
				"</outer>",
				"<tag:name>\n	<![CDATA[Some text here.]]>",
				"</tag:name>",
				"</body>",
				"<!-- missing final newline -->",
			},
		},
		{
			name: "unexpected EOF truncated XML after `<!`",
			xml:  "<?xml version=\"1.0\" encoding=\"UTF-8\"?><!",
			expecteds: []string{
				"<?xml version=\"1.0\" encoding=\"UTF-8\"?>",
				"<!",
			},
			err: io.ErrUnexpectedEOF,
		},
	}

	for i, tc := range tt {
		t.Run(fmt.Sprintf("[%d]: %s", i, tc.name), func(t *testing.T) {
			tok := xmltokenizer.New(
				bytes.NewReader([]byte(tc.xml)),
				xmltokenizer.WithReadBufferSize(1), // Read per char so we can cover more code paths
			)

			for i := 0; ; i++ {
				token, err := tok.RawToken()
				if err == io.EOF {
					break
				}
				if err != nil {
					if !errors.Is(err, tc.err) {
						t.Fatalf("expected error: %v, got: %v", tc.err, err)
					}
					return
				}
				if diff := cmp.Diff(string(token), tc.expecteds[i]); diff != "" {
					t.Fatal(diff)
				}
			}
		})
	}

	t.Run("with prior error", func(t *testing.T) {
		// Test in case RawToken() is reinvoked when there is prior error.
		tok := xmltokenizer.New(bytes.NewReader([]byte{}))
		token, err := tok.RawToken()
		if err != io.EOF {
			t.Fatalf("expected error: %v, got: %v", io.EOF, err)
		}
		_ = token
		token, err = tok.RawToken() // Reinvoke
		if err != io.EOF {
			t.Fatalf("expected error: %v, got: %v", io.EOF, err)
		}
		_ = token
	})
}<|MERGE_RESOLUTION|>--- conflicted
+++ resolved
@@ -168,19 +168,6 @@
 			},
 		},
 		{
-<<<<<<< HEAD
-			name: "slash inside attribute value",
-			xml:  `<sample path="foo/bar/baz">`,
-			expecteds: []xmltokenizer.Token{
-				{
-					Name: xmltokenizer.Name{Local: []byte("sample"), Full: []byte("sample")},
-					Attrs: []xmltokenizer.Attr{
-						{
-							Name:  xmltokenizer.Name{Local: []uint8("path"), Full: []uint8("path")},
-							Value: []uint8("foo/bar/baz"),
-						},
-					},
-=======
 			name: "tab after node name",
 			xml:  `<sample	foo="bar"/>`,
 			expecteds: []xmltokenizer.Token{
@@ -246,7 +233,21 @@
 						},
 					},
 					SelfClosing: true,
->>>>>>> 60bb19c3
+				},
+			},
+		},
+		{
+			name: "slash inside attribute value",
+			xml:  `<sample path="foo/bar/baz">`,
+			expecteds: []xmltokenizer.Token{
+				{
+					Name: xmltokenizer.Name{Local: []byte("sample"), Full: []byte("sample")},
+					Attrs: []xmltokenizer.Attr{
+						{
+							Name:  xmltokenizer.Name{Local: []uint8("path"), Full: []uint8("path")},
+							Value: []uint8("foo/bar/baz"),
+						},
+					},
 				},
 			},
 		},
